import boto3

# scans s3 buckets for public access
def scan_s3_buckets():
    results = []
    s3 = boto3.client('s3')

    try:
<<<<<<< HEAD
        # get all buckets in the account
        buckets = s3.list_buckets().get('Buckets', [])

        for bucket in buckets:
            bucket_name = bucket['Name']
            is_public = False # assume it's private

            try:
                # check public access block settings first
                pab = s3.get_public_access_block(Bucket=bucket_name)['PublicAccessBlockConfiguration']
                if not (pab['BlockPublicAcls'] and pab['IgnorePublicAcls'] and
                        pab['BlockPublicPolicy'] and pab['RestrictPublicBuckets']):
                    is_public = True
            except:
                # if no pab, check the policy
                try:
                    policy = s3.get_bucket_policy(Bucket=bucket_name)
                    # simple check for public policy
                    if '"Principal":"*"' in policy['Policy'] or '"Principal":{"AWS":"*"}' in policy['Policy']:
                        is_public = True
                except:
                    # no policy found, so it's not public
                    pass

            if is_public:
                results.append({"bucket": bucket_name, "status": "CRITICAL", "issue": "Might be public."})
            else:
                results.append({"bucket": bucket_name, "status": "OK", "issue": "Looks private."})

    except Exception as e:
        results.append({"error": "Scan failed", "details": str(e), "fix": "Check AWS creds or permissions."})

    return results

# to test this file directly
if __name__ == '__main__':
    scan_results = scan_s3_buckets()
    # just print the results
=======
        # grab buckets
        response = s3.list_buckets()
        buckets = response.get('Buckets', [])

        for bucket in buckets:
            bucket_name = bucket['Name']
            is_public = False # default to private
            
            try:
                # check the public access block first
                pab = s3.get_public_access_block(Bucket=bucket_name)['PublicAccessBlockConfiguration']
                if not (pab['BlockPublicAcls'] and pab['IgnorePublicAcls'] and 
                        pab['BlockPublicPolicy'] and pab['RestrictPublicBuckets']):
                    is_public = True
            except:
                # if that fails, check the bucket policy
                try:
                    policy = s3.get_bucket_policy(Bucket=bucket_name)
                    # quick and dirty check for public policy
                    if '"Principal":"*"' in policy['Policy'] or '"Principal":{"AWS":"*"}' in policy['Policy']:
                        is_public = True
                except:
                    # no policy, so it's not public
                    pass

            # add to results list
            if is_public:
                results.append({ "bucket": bucket_name, "status": "PUBLIC" })
            else:
                results.append({ "bucket": bucket_name, "status": "private" })

    except Exception as e:
        # just capture the error and stop
        results.append({ "error": str(e), "remediation": "check creds/permissions" })
        
    return results

# for testing it directly
if __name__ == '__main__':
    scan_results = scan_s3_buckets()
    # just dump the results
>>>>>>> 073445c9
    for r in scan_results:
        print(r)<|MERGE_RESOLUTION|>--- conflicted
+++ resolved
@@ -6,7 +6,6 @@
     s3 = boto3.client('s3')
 
     try:
-<<<<<<< HEAD
         # get all buckets in the account
         buckets = s3.list_buckets().get('Buckets', [])
 
@@ -45,7 +44,7 @@
 if __name__ == '__main__':
     scan_results = scan_s3_buckets()
     # just print the results
-=======
+
         # grab buckets
         response = s3.list_buckets()
         buckets = response.get('Buckets', [])
@@ -87,6 +86,5 @@
 if __name__ == '__main__':
     scan_results = scan_s3_buckets()
     # just dump the results
->>>>>>> 073445c9
     for r in scan_results:
         print(r)