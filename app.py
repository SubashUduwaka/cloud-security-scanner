--- conflicted
+++ resolved
@@ -19,7 +19,6 @@
 db = SQLAlchemy(app)
 migrate = Migrate(app, db)
 
-<<<<<<< HEAD
 # CORS is that thing that lets the frontend talk to the backend. Pretty important.
 CORS(app)
 
@@ -78,12 +77,25 @@
 @app.route('/', methods=['GET'])
 def index():
     return "Hello! Your security scanner API is running. Go to /api/v1/scan to trigger a scan."
-=======
+from s3_scanner import scan_s3_buckets
+
+app = Flask(__name__)
+CORS(app) # enable CORS
+
+# api endpoint for the scanner
+@app.route('/api/v1/scan', methods=['GET'])
+def scan():
+    print("-> scan request received")
+    results = scan_s3_buckets()
+    print("-> scan done")
+
+    # send back results as json
+    return jsonify({"scan_results": results})
+
 # root to check if the server is up
 @app.route('/', methods=['GET'])
 def index():
     return "API is running. Use /api/v1/scan to run."
->>>>>>> ec57fe70
 
 # The magic line that starts the server when we run `python app.py`.
 if __name__ == '__main__':
