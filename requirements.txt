--- conflicted
+++ resolved
@@ -1,7 +1,4 @@
 boto3
-<<<<<<< HEAD
 Flask
 Flask-Cors
-=======
-Flask
->>>>>>> 073445c9
+Flask